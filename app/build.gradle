--- conflicted
+++ resolved
@@ -7,14 +7,6 @@
     buildToolsVersion "30.0.2"
 
     defaultConfig {
-<<<<<<< HEAD
-=======
-        applicationId "dev.patrickgold.florisboard"
-        minSdkVersion 23
-        targetSdkVersion 29
-        versionCode 19
-        versionName "0.3.0"
->>>>>>> f991c647
 
         minSdkVersion 23
         targetSdkVersion 30
@@ -47,7 +39,6 @@
     testImplementation 'org.mockito:mockito-inline:2.13.0'
     androidTestImplementation 'androidx.test.ext:junit:1.1.2'
     androidTestImplementation 'androidx.test.espresso:espresso-core:3.3.0'
-
     implementation 'com.google.android:flexbox:2.0.1'
     implementation "com.squareup.moshi:moshi-kotlin:1.9.2"
     implementation 'com.google.android.material:material:1.2.1'
